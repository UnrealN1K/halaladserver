"""Ad server utilities"""
import hashlib
import ipaddress
import logging
import re
from collections import namedtuple

import analytical
from django.conf import settings
from django.contrib.gis.geoip2 import GeoIP2
from django.contrib.gis.geoip2 import GeoIP2Exception
from django.utils import timezone
from django.utils.crypto import get_random_string
from django.utils.encoding import force_bytes
from django.utils.encoding import force_text
from geoip2.errors import AddressNotFoundError
from ratelimit.utils import is_ratelimited
from user_agents import parse


log = logging.getLogger(__name__)  # noqa

# Compile these regular expressions at startup time for performance purposes
BLACKLISTED_UA_REGEXES = [
    re.compile(s) for s in settings.ADSERVER_BLACKLISTED_USER_AGENTS
]

try:
    geoip = GeoIP2()
except GeoIP2Exception:
    log.exception("IP Geolocation is unavailable")
    geoip = None


GeolocationTuple = namedtuple(
    "GeolocationTuple", ["country_code", "region_code", "metro_code"]
)


<<<<<<< HEAD
def offer_ad(advertisement):
    """
    Do the book keeping required to track ad offers.

    This generates a nonce as part of the return dict,
    and that must be used throughout the ad pipeline in order to dedupe clicks.
    """
    promo_dict = advertisement.as_dict()
    advertisement.incr(OFFERS)
    # Set validation cache
    for promo_type in [VIEWS, CLICKS]:
        cache.set(
            advertisement.cache_key(
                impression_type=promo_type, nonce=promo_dict["nonce"]
            ),
            0,  # Number of times used. Make this an int so we can detect multiple uses
            60 * 60,  # hour
        )

    return promo_dict


def analytics_event(**kwargs):
    """Send data to analytics with celery"""
    if settings.ADSERVER_ANALYTICS_ID:
        ga = analytical.Provider(
            "googleanalytics", settings.ADSERVER_ANALYTICS_ID, asynchronously=True
        )
        ga.event(kwargs)
=======
def analytics_event(**kwargs):  # noqa TODO add this
    pass
>>>>>>> 0e2e579d


def get_ad_day():
    """Return a datetime that is the start of the current UTC day"""
    return timezone.now().replace(hour=0, minute=0, second=0, microsecond=0)


def calculate_ecpm(cost, views):
    """Return the effective cost per 1000 impressions given the total cost and views"""
    if views > 0:
        return float(cost) * 1000.0 / views

    return 0.0


def calculate_ctr(clicks, views):
    """Return the click through rate [0.0, 100.0] given the total clicks and views"""
    if views > 0:
        return float(clicks) * 100.0 / views

    return 0.0


def get_client_ip(request):
    """
    Gets the real IP based on a request object

    Checks if ``request.ip_address`` is present from a Middleware
    (eg. ``RealIPAddressMiddleware``) and returns that.
    If that is not set, return the value from ``REMOTE_ADDR``.
    """
    ip = getattr(request, "ip_address", None)
    if ip:
        return ip

    return request.META.get("REMOTE_ADDR", "")


def get_client_user_agent(request):
    """Gets the users user agent based on the request object"""
    ua = getattr(request, "user_agent", None)
    if ua:
        return ua

    return request.META.get("HTTP_USER_AGENT", "")


def get_client_id(request):
    """Gets the user advertising client ID based on the request"""
    client_id = getattr(request, "advertising_client_id", None)
    if not client_id:
        ua = get_client_user_agent(request)
        ip = get_client_ip(request)
        client_id = generate_client_id(ip, ua)

    return client_id


def anonymize_ip_address(ip_address):
    """Anonymizes an IP address by zeroing the last 2 bytes"""
    # Used to anonymize an IP by zero-ing out the last 2 bytes
    ip_mask = int("0xFFFFFFFFFFFFFFFFFFFFFFFFFFFF0000", 16)

    try:
        ip_obj = ipaddress.ip_address(force_text(ip_address))
    except ValueError:
        return None

    anonymized_ip = ipaddress.ip_address(int(ip_obj) & ip_mask)
    return anonymized_ip.compressed


def anonymize_user_agent(user_agent):
    """Anonymizes rare user agents"""
    # If the browser family is not recognized, this is a rare user agent
    parsed_ua = parse(user_agent)
    if parsed_ua.browser.family == "Other" or parsed_ua.os.family == "Other":
        return "Rare user agent"

    return user_agent


def is_click_ratelimited(request, ratelimits=settings.ADSERVER_CLICK_RATELIMITS):
    """Returns ``True`` if this user is rate limited from clicking ads and ``False`` otherwise"""
    for rate in ratelimits:
        if is_ratelimited(
            request, group="ad.click", key="ip", rate=rate, increment=True
        ):
            return True

    return False


def is_blacklisted_user_agent(user_agent, blacklist_regexes=BLACKLISTED_UA_REGEXES):
    """Returns ``True`` if the UA is blacklisted and ``False`` otherwise"""
    for regex in blacklist_regexes:
        if regex.search(user_agent):
            return True

    return False


def get_geolocation(ip_address):
    try:
        ipaddress.ip_address(force_text(ip_address))
    except ValueError:
        # Invalid IP address
        return None

    if geoip:
        try:
            return geoip.city(ip_address)
        except AddressNotFoundError:
            log.debug("Could not get geolocation for %s", ip_address)
        except GeoIP2Exception:
            log.warning("Geolocation configuration error")

    return None


def generate_client_id(ip_address, user_agent):
    """
    Create an advertising ID

    This simplifies things but essentially if a user has the same IP and same UA,
    this will treat them as the same user for analytics purposes
    """
    salt = b"advertising-client-id"

    hash_id = hashlib.sha256()
    hash_id.update(force_bytes(settings.SECRET_KEY))
    hash_id.update(salt)
    if ip_address:
        hash_id.update(force_bytes(ip_address))
    if user_agent:
        hash_id.update(force_bytes(user_agent))

    if not ip_address and not user_agent:
        # Since no IP and no UA were specified,
        # there's no way to distinguish sessions.
        # Instead, just treat every user differently
        hash_id.update(force_bytes(get_random_string()))

    return hash_id.hexdigest()<|MERGE_RESOLUTION|>--- conflicted
+++ resolved
@@ -37,29 +37,6 @@
 )
 
 
-<<<<<<< HEAD
-def offer_ad(advertisement):
-    """
-    Do the book keeping required to track ad offers.
-
-    This generates a nonce as part of the return dict,
-    and that must be used throughout the ad pipeline in order to dedupe clicks.
-    """
-    promo_dict = advertisement.as_dict()
-    advertisement.incr(OFFERS)
-    # Set validation cache
-    for promo_type in [VIEWS, CLICKS]:
-        cache.set(
-            advertisement.cache_key(
-                impression_type=promo_type, nonce=promo_dict["nonce"]
-            ),
-            0,  # Number of times used. Make this an int so we can detect multiple uses
-            60 * 60,  # hour
-        )
-
-    return promo_dict
-
-
 def analytics_event(**kwargs):
     """Send data to analytics with celery"""
     if settings.ADSERVER_ANALYTICS_ID:
@@ -67,10 +44,6 @@
             "googleanalytics", settings.ADSERVER_ANALYTICS_ID, asynchronously=True
         )
         ga.event(kwargs)
-=======
-def analytics_event(**kwargs):  # noqa TODO add this
-    pass
->>>>>>> 0e2e579d
 
 
 def get_ad_day():
