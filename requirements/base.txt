--- conflicted
+++ resolved
@@ -1,11 +1,6 @@
 # Django itself and its requirements (pytz)
-<<<<<<< HEAD
-Django==1.11.17
-pytz==2018.5
-=======
 Django==1.11.23
 pytz==2019.2
->>>>>>> c8845091
 
 # Asynchronous tasks
 celery[redis]<5.0
